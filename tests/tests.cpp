#ifndef MINGW_STDTHREADS_GENERATED_STDHEADERS
  #include <mingw.thread.h>
  #include <mingw.mutex.h>
  #include <mingw.condition_variable.h>
  #include <mingw.shared_mutex.h>
  #include <mingw.future.h>
#else
  #include <thread>
  #include <mutex>
  #include <condition_variable>
  #include <shared_mutex>
  #include <future>
#endif
#include <atomic>
#include <cassert>
#include <string>
#include <iostream>
#include <typeinfo>

using namespace std;

int test_int = 42;

//  Pre-declaration to suppress some warnings.
void test_call_once(int, char const *);

int cond = 0;
std::mutex m;
std::shared_mutex sm;
std::condition_variable cv;
std::condition_variable_any cv_any;

template<class ... Args>
void log (char const * fmtString, Args ...args) {
  printf(fmtString, args...);
  printf("\n");
  fflush(stdout);
}

void test_call_once(int a, const char* str)
{
    log("test_call_once called with a=%d, str=%s", a, str);
    this_thread::sleep_for(std::chrono::milliseconds(500));
}

struct TestMove
{
    std::string mStr;
    TestMove(const std::string& aStr): mStr(aStr){}
    TestMove(TestMove&& other): mStr(other.mStr+" moved")
    { printf("%s: Object moved\n", mStr.c_str()); }
    TestMove(const TestMove&) : mStr()
    {
        assert(false && "TestMove: Object COPIED instead of moved");
    }
};

template<class T>
void test_future_set_value (promise<T> & promise)
{
  promise.set_value(T(test_int));
}

template<>
void test_future_set_value (promise<void> & promise)
{
  promise.set_value();
}

template<class T>
bool test_future_get_value (future<T> & future)
{
  return (future.get() == T(test_int));
}

template<>
bool test_future_get_value (future<void> & future)
{
  future.get();
  return true;
}

template<class T>
struct CustomAllocator
{
  CustomAllocator (void) noexcept
  {
  }

  template<class U>
  CustomAllocator (CustomAllocator<U> const &) noexcept
  {
  }

  template<class U>
  CustomAllocator<T> & operator= (CustomAllocator<U> const &) noexcept
  {
    return *this;
  }

  typedef T value_type;
  T * allocate (size_t n)
  {
    log("Used custom allocator to allocate %zu object(s).", n);
    return static_cast<T*>(std::malloc(n * sizeof(T)));
  }
  void deallocate (T * ptr, size_t n)
  {
    log("Used custom allocator to deallocate %zu object(s).", n);
    std::free(ptr);
  }
};

template<class T>
void test_future ()
{
  static_assert(is_move_constructible<promise<T> >::value,
                "std::promise must be move-constructible.");
  static_assert(is_move_assignable<promise<T> >::value,
                "std::promise must be move-assignable.");
  static_assert(!is_copy_constructible<promise<T> >::value,
                "std::promise must not be copy-constructible.");
  static_assert(!is_copy_assignable<promise<T> >::value,
                "std::promise must not be copy-assignable.");

  static_assert(is_move_constructible<future<T> >::value,
                "std::future must be move-constructible.");
  static_assert(is_move_assignable<future<T> >::value,
                "std::future must be move-assignable.");
  static_assert(!is_copy_constructible<future<T> >::value,
                "std::future must not be copy-constructible.");
  static_assert(!is_copy_assignable<future<T> >::value,
                "std::future must not be copy-assignable.");

  static_assert(is_move_constructible<shared_future<T> >::value,
                "std::shared_future must be move-constructible.");
  static_assert(is_move_assignable<shared_future<T> >::value,
                "std::shared_future must be move-assignable.");
  static_assert(is_copy_constructible<shared_future<T> >::value,
                "std::shared_future must be copy-constructible.");
  static_assert(is_copy_assignable<shared_future<T> >::value,
                "std::shared_future must be copy-assignable.");

  log("\tMaking a few promises, and getting their futures...");
  promise<T> promise_value, promise_exception, promise_broken, promise_late;

  future<T> future_value = promise_value.get_future();
  future<T> future_exception = promise_exception.get_future();
  future<T> future_broken = promise_broken.get_future();
  future<T> future_late = promise_late.get_future();

  try {
    future<T> impossible_future = promise_value.get_future();
    log("WARNING: Promise failed to detect that its future was already retrieved.");
  } catch(...) {
    log("\tPromise successfully prevented redundant future retrieval.");
  }

  log("\tPassing promises to a new thread...");
  thread t ([](promise<T> p_value, promise<T> p_exception, promise<T>, promise<T> p_late)
    {
      this_thread::sleep_for(std::chrono::seconds(1));
      try {
        throw std::runtime_error("Thrown during the thread.");
      } catch (...) {
        p_late.set_exception_at_thread_exit(std::current_exception());
      }
      test_future_set_value(p_value);
      try {
        throw std::runtime_error("Things happened as expected.");
      } catch (...) {
        p_exception.set_exception(std::current_exception());
      }
      this_thread::sleep_for(std::chrono::seconds(2));
    },
    std::move(promise_value),
    std::move(promise_exception),
    std::move(promise_broken),
    std::move(promise_late));
  t.detach();

  try {
    bool was_expected = test_future_get_value(future_value);
    log("\tReceived %sexpected value.", (was_expected ? "" : "un"));
  } catch (...) {
    log("WARNING: Exception where there should be none!");
    throw;
  }
  try {
    test_future_get_value(future_exception);
    log("WARNING: Got a value where there should be an exception!");
  } catch (std::exception & e) {
    log("\tReceived an exception (\"%s\") as expected.", e.what());
  }

  log("\tWaiting for the thread to exit...");
  try {
    test_future_get_value(future_late);
    log("WARNING: Got a value where there should be an exception!");
  } catch (std::exception & e) {
    log("\tReceived an exception (\"%s\") as expected.", e.what());
  }

  try {
    test_future_get_value(future_broken);
    log("WARNING: Got a value where there should be an exception!");
  } catch (std::future_error & e) {
    log("\tReceived a future_error (\"%s\") as expected.", e.what());
  }

  log("\tDeferring a function...");
  auto async_deferred = async(launch::deferred, [] (void) -> T
    {
      std::hash<std::thread::id> hasher;
      log("\t\tDeferred function called on thread %zu", hasher(std::this_thread::get_id()));
      if (!is_void<T>::value)
        return T(test_int);
    });
  log("\tCalling a function asynchronously...");
  auto async_async = async(launch::async, [] (void) -> T
    {
      std::hash<std::thread::id> hasher;
      log("\t\tAsynchronous function called on thread %zu", hasher(std::this_thread::get_id()));
      if (!is_void<T>::value)
        return T(test_int);
    });
  log("\tLetting the implementation decide...");
  auto async_either = async([] (thread::id other_id) -> T
    {
      std::hash<thread::id> hasher;
      log("\t\tFunction called on thread %zu. Implementation chose %s execution.", hasher(this_thread::get_id()), (this_thread::get_id() == other_id) ? "deferred" : "asynchronous");
      if (!is_void<T>::value)
        return T(test_int);
    }, this_thread::get_id());

  log("\tFetching asynchronous result.");
  test_future_get_value(async_async);
  log("\tFetching deferred result.");
  test_future_get_value(async_deferred);
  log("\tFetching implementation-defined result.");
  test_future_get_value(async_either);

  log("\tTesting async on pointer-to-member-function.");
  struct Helper
  {
    thread::id other_id;
    T call (void) const
    {
      std::hash<thread::id> hasher;
      log("\t\tFunction called on thread %zu. Implementation chose %s execution.", hasher(this_thread::get_id()), (this_thread::get_id() == other_id) ? "deferred" : "asynchronous");
      if (!is_void<T>::value)
        return T(test_int);
    }
  } test_class { this_thread::get_id() };
  auto async_member = async(Helper::call, test_class);
  log("\tFetching result.");
  test_future_get_value(async_member);
}

#define TEST_SL_MV_CPY(ClassName) \
    static_assert(std::is_standard_layout<ClassName>::value, \
                  "ClassName does not satisfy concept StandardLayoutType."); \
    static_assert(!std::is_move_constructible<ClassName>::value, \
                  "ClassName must not be move-constructible."); \
    static_assert(!std::is_move_assignable<ClassName>::value, \
                  "ClassName must not be move-assignable."); \
    static_assert(!std::is_copy_constructible<ClassName>::value, \
                  "ClassName must not be copy-constructible."); \
    static_assert(!std::is_copy_assignable<ClassName>::value, \
                  "ClassName must not be copy-assignable.");

int main()
{
<<<<<<< HEAD
#ifdef MINGW_STDTHREADS_GENERATED_STDHEADERS
    std::cout << "Using cmake-generated stdheaders, ";
#endif

=======
    static_assert(std::is_trivially_copyable<thread::id>::value,
                  "thread::id must be trivially copyable.");
>>>>>>> 1dab09e8
    TEST_SL_MV_CPY(mutex)
    TEST_SL_MV_CPY(recursive_mutex)
    TEST_SL_MV_CPY(timed_mutex)
    TEST_SL_MV_CPY(recursive_timed_mutex)
    TEST_SL_MV_CPY(shared_mutex)
    TEST_SL_MV_CPY(shared_timed_mutex)
    TEST_SL_MV_CPY(condition_variable)
    TEST_SL_MV_CPY(condition_variable_any)
    static_assert(!std::is_move_constructible<once_flag>::value,
                  "once_flag must not be move-constructible.");
    static_assert(!std::is_move_assignable<once_flag>::value,
                  "once_flag must not be move-assignable.");
    static_assert(!std::is_copy_constructible<once_flag>::value,
                  "once_flag must not be copy-constructible.");
    static_assert(!std::is_copy_assignable<once_flag>::value,
                  "once_flag must not be copy-assignable.");

//    With C++ feature level and target Windows version potentially affecting
//  behavior, make this information visible.
    {
        switch (__cplusplus)
        {
            case 201103L: std::cout << "Compiled in C++11"; break;
            case 201402L: std::cout << "Compiled in C++14"; break;
            case 201703L: std::cout << "Compiled in C++17"; break;
            default: std::cout << "Compiled in a non-conforming C++ compiler";
        }
        std::cout << ", targeting Windows ";
        static_assert(WINVER > 0x0500, "Windows NT and earlier are not supported.");
        switch (WINVER)
        {
            case 0x0501: std::cout << "XP"; break;
            case 0x0502: std::cout << "Server 2003"; break;
            case 0x0600: std::cout << "Vista"; break;
            case 0x0601: std::cout << "7"; break;
            case 0x0602: std::cout << "8"; break;
            case 0x0603: std::cout << "8.1"; break;
            case 0x0A00: std::cout << "10"; break;
            default: std::cout << "10+";
        }
        std::cout << "\n";
    }

    {
        log("Testing serialization and hashing for thread::id...");
        std::cout << "Serialization:\t" << this_thread::get_id() << "\n";
        std::hash<thread::id> hasher;
        std::cout << "Hash:\t" << hasher(this_thread::get_id()) << "\n";
    }

//  Regression test: Thread must copy any argument that is passed by value.
    {
        std::vector<std::thread> loop_threads;
        std::atomic<int> i_vals_touched [4];// { 0, 0, 0, 0 };
        for (int i = 0; i < 4; ++i)
            i_vals_touched[i].store(0, std::memory_order_relaxed);
        for (int i = 0; i < 4; ++i)
        {
            loop_threads.push_back(std::thread([&](int c)
                {
                    log("For-loop test thread got value: %i", c);
                    i_vals_touched[c].fetch_add(1, std::memory_order_relaxed);
                }, i));
        }
        for (std::thread & thr : loop_threads)
            thr.join();
        for (int i = 0; i < 4; ++i)
        {
            if (i_vals_touched[i] != 1)
            {
                log("FATAL: Threads are not copying arguments!");
                return 1;
            }
        }
    }

    std::thread t([](TestMove&& a, const char* b, int c) mutable
    {
        try
        {
            log("Worker thread started, sleeping for a while...");
//  Thread might move the string more than once.
            assert(a.mStr.substr(0, 15) == "move test moved");
            assert(!strcmp(b, "test message"));
            assert(c == -20);
            auto move2nd = std::move(a); //test move to final destination
            this_thread::sleep_for(std::chrono::milliseconds(1000));
            {
                lock_guard<mutex> lock(m);
                cond = 1;
                log("Notifying condvar");
                cv.notify_all();
            }

            this_thread::sleep_for(std::chrono::milliseconds(500));
            {
                lock_guard<decltype(sm)> lock(sm);
                cond = 2;
                log("Notifying condvar");
                cv_any.notify_all();
            }

            this_thread::sleep_for(std::chrono::milliseconds(500));
            {
                lock_guard<decltype(sm)> lock(sm);
                cond = 3;
                log("Notifying condvar");
                cv_any.notify_all();
            }

            log("Worker thread finishing");
        }
        catch(std::exception& e)
        {
            printf("EXCEPTION in worker thread: %s\n", e.what());
        }
    },
    TestMove("move test"), "test message", -20);
    try
    {
      log("Main thread: Locking mutex, waiting on condvar...");
      {
          std::unique_lock<decltype(m)> lk(m);
          cv.wait(lk, []{ return cond >= 1;} );
          log("condvar notified, cond = %d", cond);
          assert(lk.owns_lock());
      }
      log("Main thread: Locking shared_mutex, waiting on condvar...");
      {
          std::unique_lock<decltype(sm)> lk(sm);
          cv_any.wait(lk, []{ return cond >= 2;} );
          log("condvar notified, cond = %d", cond);
          assert(lk.owns_lock());
      }
      log("Main thread: Locking shared_mutex in shared mode, waiting on condvar...");
      {
          std::shared_lock<decltype(sm)> lk(sm);
          cv_any.wait(lk, []{ return cond >= 3;} );
          log("condvar notified, cond = %d", cond);
          assert(lk.owns_lock());
      }
      log("Main thread: Waiting on worker join...");

      t.join();
      log("Main thread: Worker thread joined");
      fflush(stdout);
    }
    catch(std::exception& e)
    {
        log("EXCEPTION in main thread: %s", e.what());
    }
    once_flag of;
    call_once(of, test_call_once, 1, "test");
    call_once(of, test_call_once, 1, "ERROR! Should not be called second time");
    log("Test complete");

    {
      log("Testing implementation of <future>...");
      test_future<int>();
      test_future<void>();
      test_future<int &>();
      test_future<int const &>();
      test_future<int volatile &>();
      test_future<int const volatile &>();
      log("Testing <future>'s use of allocators. Should allocate, then deallocate.");
      promise<int> allocated_promise (std::allocator_arg, CustomAllocator<unsigned>());
      allocated_promise.set_value(7);
    }

    return 0;
}
<|MERGE_RESOLUTION|>--- conflicted
+++ resolved
@@ -271,15 +271,12 @@
 
 int main()
 {
-<<<<<<< HEAD
 #ifdef MINGW_STDTHREADS_GENERATED_STDHEADERS
     std::cout << "Using cmake-generated stdheaders, ";
 #endif
-
-=======
     static_assert(std::is_trivially_copyable<thread::id>::value,
                   "thread::id must be trivially copyable.");
->>>>>>> 1dab09e8
+
     TEST_SL_MV_CPY(mutex)
     TEST_SL_MV_CPY(recursive_mutex)
     TEST_SL_MV_CPY(timed_mutex)
@@ -450,4 +447,4 @@
     }
 
     return 0;
-}
+}