/**
* @file mingw.mutex.h
* @brief std::mutex et al implementation for MinGW
** (c) 2013-2016 by Mega Limited, Auckland, New Zealand
* @author Alexander Vassilev
*
* @copyright Simplified (2-clause) BSD License.
* You should have received a copy of the license along with this
* program.
*
* This code is distributed in the hope that it will be useful,
* but WITHOUT ANY WARRANTY; without even the implied warranty of
* MERCHANTABILITY or FITNESS FOR A PARTICULAR PURPOSE.
* @note
* This file may become part of the mingw-w64 runtime package. If/when this happens,
* the appropriate license will be added, i.e. this code will become dual-licensed,
* and the current BSD 2-clause license will stay.
*/

#ifndef WIN32STDMUTEX_H
#define WIN32STDMUTEX_H

#if !defined(__cplusplus) || (__cplusplus < 201103L)
#error A C++11 compiler is required!
#endif
// Recursion checks on non-recursive locks have some performance penalty, and
// the C++ standard does not mandate them. The user might want to explicitly
// enable or disable such checks. If the user has no preference, enable such
// checks in debug builds, but not in release builds.
#ifdef STDMUTEX_RECURSION_CHECKS
#elif defined(NDEBUG)
#define STDMUTEX_RECURSION_CHECKS 0
#else
#define STDMUTEX_RECURSION_CHECKS 1
#endif


#include <chrono>
#include <system_error>
#include <atomic>
#include <mutex> //need for call_once()

#if STDMUTEX_RECURSION_CHECKS || !defined(NDEBUG)
#include <cstdio>
#endif


#include <sdkddkver.h>  //  Detect Windows version.
#if STDMUTEX_RECURSION_CHECKS
#include <processthreadsapi.h>  //  For GetCurrentThreadId
#endif
#include <synchapi.h> //  For InitializeCriticalSection, etc.
#include <errhandlingapi.h> //  For GetLastError
#include <handleapi.h>

//  Need for the implementation of invoke
<<<<<<< HEAD
#include "mingw.thread.h"
#include "mingw.throw.h"
=======
#include "mingw.invoke.h"
>>>>>>> 5217ba58

#if !defined(_WIN32_WINNT) || (_WIN32_WINNT < 0x0501)
#error To use the MinGW-std-threads library, you will need to define the macro _WIN32_WINNT to be 0x0501 (Windows XP) or higher.
#endif

namespace mingw_stdthread
{
//    The _NonRecursive class has mechanisms that do not play nice with direct
//  manipulation of the native handle. This forward declaration is part of
//  a friend class declaration.
#if STDMUTEX_RECURSION_CHECKS
namespace vista
{
class condition_variable;
}
#endif
//    To make this namespace equivalent to the thread-related subset of std,
//  pull in the classes and class templates supplied by std but not by this
//  implementation.
using std::lock_guard;
using std::unique_lock;
using std::adopt_lock_t;
using std::defer_lock_t;
using std::try_to_lock_t;
using std::adopt_lock;
using std::defer_lock;
using std::try_to_lock;

class recursive_mutex
{
    CRITICAL_SECTION mHandle;
public:
    typedef LPCRITICAL_SECTION native_handle_type;
    native_handle_type native_handle() {return &mHandle;}
    recursive_mutex() noexcept : mHandle()
    {
        InitializeCriticalSection(&mHandle);
    }
    recursive_mutex (const recursive_mutex&) = delete;
    recursive_mutex& operator=(const recursive_mutex&) = delete;
    ~recursive_mutex() noexcept
    {
        DeleteCriticalSection(&mHandle);
    }
    void lock()
    {
        EnterCriticalSection(&mHandle);
    }
    void unlock()
    {
        LeaveCriticalSection(&mHandle);
    }
    bool try_lock()
    {
        return (TryEnterCriticalSection(&mHandle)!=0);
    }
};

#if STDMUTEX_RECURSION_CHECKS
struct _OwnerThread
{
//    If this is to be read before locking, then the owner-thread variable must
//  be atomic to prevent a torn read from spuriously causing errors.
    std::atomic<DWORD> mOwnerThread;
    constexpr _OwnerThread () noexcept : mOwnerThread(0) {}
    static void on_deadlock (void)
    {
        using namespace std;
        fprintf(stderr, "FATAL: Recursive locking of non-recursive mutex\
 detected. Throwing system exception\n");
        fflush(stderr);
        throw_error<std::system_error>(make_error_code(errc::resource_deadlock_would_occur));
    }
    DWORD checkOwnerBeforeLock() const
    {
        DWORD self = GetCurrentThreadId();
        if (mOwnerThread.load(std::memory_order_relaxed) == self)
            on_deadlock();
        return self;
    }
    void setOwnerAfterLock(DWORD id)
    {
        mOwnerThread.store(id, std::memory_order_relaxed);
    }
    void checkSetOwnerBeforeUnlock()
    {
        DWORD self = GetCurrentThreadId();
        if (mOwnerThread.load(std::memory_order_relaxed) != self)
            on_deadlock();
        mOwnerThread.store(0, std::memory_order_relaxed);
    }
};
#endif

//    Though the Slim Reader-Writer (SRW) locks used here are not complete until
//  Windows 7, implementing partial functionality in Vista will simplify the
//  interaction with condition variables.
#if defined(_WIN32) && (WINVER >= _WIN32_WINNT_VISTA)
namespace windows7
{
class mutex
{
    SRWLOCK mHandle;
//  Track locking thread for error checking.
#if STDMUTEX_RECURSION_CHECKS
    friend class vista::condition_variable;
    _OwnerThread mOwnerThread {};
#endif
public:
    typedef PSRWLOCK native_handle_type;
#pragma GCC diagnostic push
#pragma GCC diagnostic ignored "-Wzero-as-null-pointer-constant"
    constexpr mutex () noexcept : mHandle(SRWLOCK_INIT) { }
#pragma GCC diagnostic pop
    mutex (const mutex&) = delete;
    mutex & operator= (const mutex&) = delete;
    void lock (void)
    {
//  Note: Undefined behavior if called recursively.
#if STDMUTEX_RECURSION_CHECKS
        DWORD self = mOwnerThread.checkOwnerBeforeLock();
#endif
        AcquireSRWLockExclusive(&mHandle);
#if STDMUTEX_RECURSION_CHECKS
        mOwnerThread.setOwnerAfterLock(self);
#endif
    }
    void unlock (void)
    {
#if STDMUTEX_RECURSION_CHECKS
        mOwnerThread.checkSetOwnerBeforeUnlock();
#endif
        ReleaseSRWLockExclusive(&mHandle);
    }
//  TryAcquireSRW functions are a Windows 7 feature.
#if (WINVER >= _WIN32_WINNT_WIN7)
    bool try_lock (void)
    {
#if STDMUTEX_RECURSION_CHECKS
        DWORD self = mOwnerThread.checkOwnerBeforeLock();
#endif
        BOOL ret = TryAcquireSRWLockExclusive(&mHandle);
#if STDMUTEX_RECURSION_CHECKS
        if (ret)
            mOwnerThread.setOwnerAfterLock(self);
#endif
        return ret;
    }
#endif
    native_handle_type native_handle (void)
    {
        return &mHandle;
    }
};
} //  Namespace windows7
#endif  //  Compiling for Vista
namespace xp
{
class mutex
{
    CRITICAL_SECTION mHandle;
    std::atomic_uchar mState;
//  Track locking thread for error checking.
#if STDMUTEX_RECURSION_CHECKS
    friend class vista::condition_variable;
    _OwnerThread mOwnerThread {};
#endif
public:
    typedef PCRITICAL_SECTION native_handle_type;
    constexpr mutex () noexcept : mHandle(), mState(2) { }
    mutex (const mutex&) = delete;
    mutex & operator= (const mutex&) = delete;
    ~mutex() noexcept
    {
//    Undefined behavior if the mutex is held (locked) by any thread.
//    Undefined behavior if a thread terminates while holding ownership of the
//  mutex.
        DeleteCriticalSection(&mHandle);
    }
    void lock (void)
    {
        unsigned char state = mState.load(std::memory_order_acquire);
        while (state) {
            if ((state == 2) && mState.compare_exchange_weak(state, 1, std::memory_order_acquire))
            {
                InitializeCriticalSection(&mHandle);
                mState.store(0, std::memory_order_release);
                break;
            }
            if (state == 1)
            {
                Sleep(0);
                state = mState.load(std::memory_order_acquire);
            }
        }
#if STDMUTEX_RECURSION_CHECKS
        DWORD self = mOwnerThread.checkOwnerBeforeLock();
#endif
        EnterCriticalSection(&mHandle);
#if STDMUTEX_RECURSION_CHECKS
        mOwnerThread.setOwnerAfterLock(self);
#endif
    }
    void unlock (void)
    {
#if STDMUTEX_RECURSION_CHECKS
        mOwnerThread.checkSetOwnerBeforeUnlock();
#endif
        LeaveCriticalSection(&mHandle);
    }
    bool try_lock (void)
    {
        unsigned char state = mState.load(std::memory_order_acquire);
        if ((state == 2) && mState.compare_exchange_strong(state, 1, std::memory_order_acquire))
        {
            InitializeCriticalSection(&mHandle);
            mState.store(0, std::memory_order_release);
        }
        if (state == 1)
            return false;
#if STDMUTEX_RECURSION_CHECKS
        DWORD self = mOwnerThread.checkOwnerBeforeLock();
#endif
        BOOL ret = TryEnterCriticalSection(&mHandle);
#if STDMUTEX_RECURSION_CHECKS
        if (ret)
            mOwnerThread.setOwnerAfterLock(self);
#endif
        return ret;
    }
    native_handle_type native_handle (void)
    {
        return &mHandle;
    }
};
} //  Namespace "xp"
#if (WINVER >= _WIN32_WINNT_WIN7)
using windows7::mutex;
#else
using xp::mutex;
#endif

class recursive_timed_mutex
{
    static constexpr DWORD kWaitAbandoned = 0x00000080l;
    static constexpr DWORD kWaitObject0 = 0x00000000l;
    static constexpr DWORD kInfinite = 0xffffffffl;
    inline bool try_lock_internal (DWORD ms) noexcept
    {
        DWORD ret = WaitForSingleObject(mHandle, ms);
#ifndef NDEBUG
        if (ret == kWaitAbandoned)
        {
            using namespace std;
            fprintf(stderr, "FATAL: Thread terminated while holding a mutex.");
            terminate();
        }
#endif
        return (ret == kWaitObject0) || (ret == kWaitAbandoned);
    }
protected:
    HANDLE mHandle;
//    Track locking thread for error checking of non-recursive timed_mutex. For
//  standard compliance, this must be defined in same class and at the same
//  access-control level as every other variable in the timed_mutex.
#if STDMUTEX_RECURSION_CHECKS
    friend class vista::condition_variable;
    _OwnerThread mOwnerThread {};
#endif
public:
    typedef HANDLE native_handle_type;
    native_handle_type native_handle() const {return mHandle;}
    recursive_timed_mutex(const recursive_timed_mutex&) = delete;
    recursive_timed_mutex& operator=(const recursive_timed_mutex&) = delete;
    recursive_timed_mutex(): mHandle(CreateMutex(NULL, FALSE, NULL)) {}
    ~recursive_timed_mutex()
    {
        CloseHandle(mHandle);
    }
    void lock()
    {
        DWORD ret = WaitForSingleObject(mHandle, kInfinite);
//    If (ret == WAIT_ABANDONED), then the thread that held ownership was
//  terminated. Behavior is undefined, but Windows will pass ownership to this
//  thread.
#ifndef NDEBUG
        if (ret == kWaitAbandoned)
        {
            using namespace std;
            fprintf(stderr, "FATAL: Thread terminated while holding a mutex.");
            terminate();
        }
#endif
        if ((ret != kWaitObject0) && (ret != kWaitAbandoned))
        {
            throw_error<std::system_error>(GetLastError(), std::system_category());
        }
    }
    void unlock()
    {
        if (!ReleaseMutex(mHandle))
            throw_error<std::system_error>(GetLastError(), std::system_category());
    }
    bool try_lock()
    {
        return try_lock_internal(0);
    }
    template <class Rep, class Period>
    bool try_lock_for(const std::chrono::duration<Rep,Period>& dur)
    {
        using namespace std::chrono;
        auto timeout = duration_cast<milliseconds>(dur).count();
        while (timeout > 0)
        {
          constexpr auto kMaxStep = static_cast<decltype(timeout)>(kInfinite-1);
          auto step = (timeout < kMaxStep) ? timeout : kMaxStep;
          if (try_lock_internal(static_cast<DWORD>(step)))
            return true;
          timeout -= step;
        }
        return false;
    }
    template <class Clock, class Duration>
    bool try_lock_until(const std::chrono::time_point<Clock,Duration>& timeout_time)
    {
        return try_lock_for(timeout_time - Clock::now());
    }
};

//  Override if, and only if, it is necessary for error-checking.
#if STDMUTEX_RECURSION_CHECKS
class timed_mutex: recursive_timed_mutex
{
public:
    timed_mutex(const timed_mutex&) = delete;
    timed_mutex& operator=(const timed_mutex&) = delete;
    void lock()
    {
        DWORD self = mOwnerThread.checkOwnerBeforeLock();
        recursive_timed_mutex::lock();
        mOwnerThread.setOwnerAfterLock(self);
    }
    void unlock()
    {
        mOwnerThread.checkSetOwnerBeforeUnlock();
        recursive_timed_mutex::unlock();
    }
    template <class Rep, class Period>
    bool try_lock_for(const std::chrono::duration<Rep,Period>& dur)
    {
        DWORD self = mOwnerThread.checkOwnerBeforeLock();
        bool ret = recursive_timed_mutex::try_lock_for(dur);
        if (ret)
            mOwnerThread.setOwnerAfterLock(self);
        return ret;
    }
    template <class Clock, class Duration>
    bool try_lock_until(const std::chrono::time_point<Clock,Duration>& timeout_time)
    {
        return try_lock_for(timeout_time - Clock::now());
    }
    bool try_lock ()
    {
        return try_lock_for(std::chrono::milliseconds(0));
    }
};
#else
typedef recursive_timed_mutex timed_mutex;
#endif

class once_flag
{
//    When available, the SRW-based mutexes should be faster than the
//  CriticalSection-based mutexes. Only try_lock will be unavailable in Vista,
//  and try_lock is not used by once_flag.
#if (_WIN32_WINNT == _WIN32_WINNT_VISTA)
    windows7::mutex mMutex;
#else
    mutex mMutex;
#endif
    std::atomic_bool mHasRun;
    once_flag(const once_flag&) = delete;
    once_flag& operator=(const once_flag&) = delete;
    template<class Callable, class... Args>
    friend void call_once(once_flag& once, Callable&& f, Args&&... args);
public:
    constexpr once_flag() noexcept: mMutex(), mHasRun(false) {}
};

template<class Callable, class... Args>
void call_once(once_flag& flag, Callable&& func, Args&&... args)
{
    if (flag.mHasRun.load(std::memory_order_acquire))
        return;
    lock_guard<decltype(flag.mMutex)> lock(flag.mMutex);
    if (flag.mHasRun.load(std::memory_order_acquire))
        return;
    detail::invoke(std::forward<Callable>(func),std::forward<Args>(args)...);
    flag.mHasRun.store(true, std::memory_order_release);
}
} //  Namespace mingw_stdthread

//  Push objects into std, but only if they are not already there.
namespace std
{
//    Because of quirks of the compiler, the common "using namespace std;"
//  directive would flatten the namespaces and introduce ambiguity where there
//  was none. Direct specification (std::), however, would be unaffected.
//    Take the safe option, and include only in the presence of MinGW's win32
//  implementation.
#if defined(__MINGW32__ ) && !defined(_GLIBCXX_HAS_GTHREADS)
using mingw_stdthread::recursive_mutex;
using mingw_stdthread::mutex;
using mingw_stdthread::recursive_timed_mutex;
using mingw_stdthread::timed_mutex;
using mingw_stdthread::once_flag;
using mingw_stdthread::call_once;
#elif !defined(MINGW_STDTHREAD_REDUNDANCY_WARNING)  //  Skip repetition
#define MINGW_STDTHREAD_REDUNDANCY_WARNING
#pragma message "This version of MinGW seems to include a win32 port of\
 pthreads, and probably already has C++11 std threading classes implemented,\
 based on pthreads. These classes, found in namespace std, are not overridden\
 by the mingw-std-thread library. If you would still like to use this\
 implementation (as it is more lightweight), use the classes provided in\
 namespace mingw_stdthread."
#endif
}
#endif // WIN32STDMUTEX_H
<|MERGE_RESOLUTION|>--- conflicted
+++ resolved
@@ -54,12 +54,9 @@
 #include <handleapi.h>
 
 //  Need for the implementation of invoke
-<<<<<<< HEAD
 #include "mingw.thread.h"
 #include "mingw.throw.h"
-=======
 #include "mingw.invoke.h"
->>>>>>> 5217ba58
 
 #if !defined(_WIN32_WINNT) || (_WIN32_WINNT < 0x0501)
 #error To use the MinGW-std-threads library, you will need to define the macro _WIN32_WINNT to be 0x0501 (Windows XP) or higher.
@@ -487,4 +484,4 @@
  namespace mingw_stdthread."
 #endif
 }
-#endif // WIN32STDMUTEX_H
+#endif // WIN32STDMUTEX_H