--- conflicted
+++ resolved
@@ -52,12 +52,8 @@
 //  For defer_lock_t, adopt_lock_t, and try_to_lock_t
 #include "mingw.mutex.h"
 //  For this_thread::yield.
-<<<<<<< HEAD
 #include "mingw.thread.h"
 #include "mingw.throw.h"
-=======
-//#include "mingw.thread.h"
->>>>>>> 5217ba58
 
 //  Might be able to use native Slim Reader-Writer (SRW) locks.
 #ifdef _WIN32
