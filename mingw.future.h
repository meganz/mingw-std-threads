/// \file mingw.future.h
/// \brief Standard-compliant C++ futures for MinGW
///
/// (c) 2018 by Nathaniel J. McClatchey, San Jose, California
/// \author Nathaniel J. McClatchey, PhD
///
/// \copyright Simplified (2-clause) BSD License.
///
/// \note This file may become part of the mingw-w64 runtime package. If/when
/// this happens, the appropriate license will be added, i.e. this code will
/// become dual-licensed, and the current BSD 2-clause license will stay.
/// \note Target Windows version is determined by WINVER, which is determined in
/// <windows.h> from _WIN32_WINNT, which can itself be set by the user.

#ifndef MINGW_FUTURE_H_
#define MINGW_FUTURE_H_

#if !defined(__cplusplus) || (__cplusplus < 201103L)
#error The MinGW STD Threads library requires a compiler supporting C++11.
#endif

#include <future>

#include <cassert>
#include <vector>
#include <utility>        //  For std::pair
#include <type_traits>
#include <memory>
#include <functional>     //  For std::hash

#include "mingw.thread.h" //  Start new threads, and use invoke.

//  Mutexes and condition variables are used explicitly.
#include "mingw.mutex.h"
#include "mingw.condition_variable.h"
#include "mingw.throw.h"

#include <synchapi.h>
#include <handleapi.h>
#include <processthreadsapi.h>

//  Note:
//    std::shared_ptr is the natural choice for this. However, a custom
//  implementation removes the need to keep a control block separate from the
//  class itself (no need to support weak pointers).

namespace mingw_stdthread
{
using std::future_errc;
using std::future_error;
using std::future_status;
using std::launch;
using std::future_category;

namespace detail
{
struct Empty { };

//    Use a class template to allow instantiation of statics in a header-only
//  library. Note: Template will only be instantiated once to avoid bloat.
template<bool>
struct FutureStatic
{
  enum Type : uint_fast8_t
  {
    kUndecided = 0x00,
    kDeferred = 0x05,
    kValue = 0x02,
    kException = 0x03,
    kSetFlag = 0x02,
    kTypeMask = 0x03,
    kReadyFlag = 0x04
  };

  static std::vector<std::pair<mutex, condition_variable> > sync_pool;

  static mutex & get_mutex (void const * ptr)
  {
    std::hash<void const *> hash_func;
    return sync_pool[hash_func(ptr) % sync_pool.size()].first;
  }
  static condition_variable & get_condition_variable (void const * ptr)
  {
    std::hash<void const *> hash_func;
    return sync_pool[hash_func(ptr) % sync_pool.size()].second;
  }
};
template<bool b>
std::vector<std::pair<mutex, condition_variable> > FutureStatic<b>::sync_pool (thread::hardware_concurrency() * 2 + 1);

struct FutureStateBase
{
  inline mutex & get_mutex (void) const
  {
    return FutureStatic<true>::get_mutex(this);
  }
  inline condition_variable & get_condition_variable (void) const
  {
    return FutureStatic<true>::get_condition_variable(this);
  }
  typedef typename FutureStatic<true>::Type Type;
//  Destroys this object. Used for allocator-awareness.
  virtual void deallocate_this (void) noexcept = 0;
  virtual ~FutureStateBase (void) = default;

  FutureStateBase (FutureStateBase const &) = delete;
  FutureStateBase & operator= (FutureStateBase const &) = delete;

  FutureStateBase(Type t) noexcept
    : mReferences(0), mType(t)
  {
  }

  void increment_references (void) noexcept
  {
    mReferences.fetch_add(1, std::memory_order_relaxed);
  }

  void decrement_references (void) noexcept
  {
    if (mReferences.fetch_sub(1, std::memory_order_acquire) == 0)
      deallocate_this();
  }

  std::atomic<size_t> mReferences;
  std::atomic<uint_fast8_t> mType;
};

//  Reduce compilation time and improve code re-use.
struct FutureBase : public FutureStatic<true>
{
  typedef FutureStatic<true> Base;
  FutureStateBase * mState;

  mutex & get_mutex (void) const
  {
    return FutureStatic<true>::get_mutex(mState);
  }
  condition_variable & get_condition_variable (void) const
  {
    return FutureStatic<true>::get_condition_variable(mState);
  }

  FutureBase (FutureStateBase * ptr) noexcept
    : mState(ptr)
  {
  }

  FutureBase (FutureBase && source) noexcept
    : mState(source.mState)
  {
    source.mState = nullptr;
  }

  ~FutureBase (void)
  {
    release();
  }

  FutureBase (FutureBase const &) = delete;
  FutureBase & operator= (FutureBase const &) = delete;

  bool valid (void) const noexcept
  {
    return mState != nullptr;
  }

//    Releases this object's hold on its state. Requires a specification of
//  which state is being used.
  inline void release (void) noexcept
  {
    if (valid())
      mState->decrement_references();
    mState = nullptr;
  }

  void wait (std::unique_lock<mutex> & lock) const
  {
#if !defined(NDEBUG)
    if (!valid())
      throw_error<future_error>(future_errc::no_state);
#endif
//    If there's already a value or exception, don't do any extraneous
//  synchronization. The `get()` method will do that for us.
    if (mState->mType.load(std::memory_order_relaxed) & kReadyFlag)
      return;
    get_condition_variable().wait(lock, [this](void)->bool {
      return mState->mType.load(std::memory_order_relaxed) & kReadyFlag;
    });
  }

  template<class Rep, class Period>
  future_status wait_for (std::chrono::duration<Rep,Period> const & dur) const
  {
#if !defined(NDEBUG)
    if (!valid())
      throw_error<future_error>(future_errc::no_state);
#endif
    auto current_state = mState->mType.load(std::memory_order_relaxed);
    if (current_state & kReadyFlag)
      return (current_state == kDeferred) ? future_status::deferred : future_status::ready;
    std::unique_lock<mutex> lock { get_mutex() };
    if (get_condition_variable().wait_for(lock, dur,
          [this](void)->bool {
            return mState->mType.load(std::memory_order_relaxed) & kReadyFlag;
          }))
      return future_status::ready;
    else
      return future_status::timeout;
  }

  template<class Clock, class Duration>
  future_status wait_until(const std::chrono::time_point<Clock,Duration>& time) const
  {
    return wait_for(time - Clock::now());
  }
};

template<class T>
struct FutureState : public FutureStateBase
{
//    The state never needs more than one of these at any one time, so don't
//  waste space or allocation time.
  union {
    struct {} mUndecided;  //  Included to make the active member unambiguous.
    T mObject;
    std::exception_ptr mException;
    std::function<void(void)> mFunction;
  };

  FutureState (void) noexcept
    : FutureStateBase(Type::kUndecided), mUndecided()
  {
  }

  FutureState (std::function<void(void)> && deferred_function)
    : FutureStateBase(Type::kDeferred), mFunction(std::move(deferred_function))
  {
  }

  void deallocate_this (void) noexcept override
  {
    delete this;
  }

  template<class Arg>
  void set_value (Arg && arg)
  {
    assert(!(mType.load(std::memory_order_relaxed) & Type::kSetFlag));
    new(&mObject) T (std::forward<Arg>(arg));
    mType.store(Type::kValue | Type::kReadyFlag, std::memory_order_release);
  }
  template<class Arg>
  void set_exception (Arg && arg)
  {
    assert(!(mType.load(std::memory_order_relaxed) & Type::kSetFlag));
    new(&mException) std::exception_ptr (std::forward<Arg>(arg));
    mType.store(Type::kException | Type::kReadyFlag, std::memory_order_release);
  }
//  These overloads set value/exception, but don't make it ready.
  template<class Arg>
  void set_value (Arg && arg, bool)
  {
    assert(!(mType.load(std::memory_order_relaxed) & Type::kSetFlag));
    new(&mObject) T (std::forward<Arg>(arg));
    mType.store(Type::kValue, std::memory_order_release);
  }
  template<class Arg>
  void set_exception (Arg && arg, bool)
  {
    assert(!(mType.load(std::memory_order_relaxed) & Type::kSetFlag));
    new(&mException) std::exception_ptr (std::forward<Arg>(arg));
    mType.store(Type::kException, std::memory_order_release);
  }
 //private:
  ~FutureState (void)
  {
    switch (mType.load(std::memory_order_acquire) & Type::kTypeMask)
    {
    case Type::kDeferred & Type::kTypeMask:
      mFunction.~function();
      break;
    case Type::kValue:
      mObject.~T();
      break;
    case Type::kException:
      mException.~exception_ptr();
      break;
    default:;
    }
  }
};

template<class T, class Alloc>
struct FutureStateAllocated : public FutureState<T>
{
  typedef typename std::allocator_traits<Alloc>::void_pointer void_pointer;
  void_pointer mThis;
  Alloc mAllocator;

  FutureStateAllocated (Alloc const & alloc, void_pointer const & vptr) noexcept
    : FutureState<T>(), mThis(vptr), mAllocator(alloc)
  {
  }

  FutureStateAllocated (FutureStateAllocated<T,Alloc> const &) = delete;
  FutureStateAllocated<T,Alloc> & operator= (FutureStateAllocated<T,Alloc> const &) = delete;

  void deallocate_this (void) noexcept override
  {
    typedef typename std::allocator_traits<Alloc>::template rebind_traits<FutureStateAllocated<T, Alloc> > allocator_traits;
    typename allocator_traits::allocator_type alloc(std::move(mAllocator));
    typedef typename allocator_traits::pointer pointer;
    pointer ptr(static_cast<pointer>(mThis));
    allocator_traits::destroy(alloc, this);
    allocator_traits::deallocate(alloc, ptr, 1);
  }
};
} //  Namespace "detail"

#if (defined(__MINGW32__ ) && !defined(_GLIBCXX_HAS_GTHREADS))
}
namespace std {
#else
template<class T>
class future;
template<class T>
class shared_future;
template<class T>
class promise;
#endif

template<class T>
class future : mingw_stdthread::detail::FutureBase
{
  typedef mingw_stdthread::detail::FutureState<T> state_type;
  future (state_type * ptr) noexcept
    : FutureBase(ptr)
  {
  }

  friend class shared_future<T>;
  friend class promise<T>;

  template<class U>
  friend class future;

  template<class _Fn, class ... _Args>
  friend future<__async_result_of<_Fn, _Args...>> async (std::launch, _Fn &&, _Args&&...);
 public:
  using FutureBase::valid;
  using FutureBase::wait_for;
  using FutureBase::wait_until;

  future (void) noexcept
    : FutureBase(nullptr)
  {
  }
  future<T> & operator= (future<T> && source) noexcept
  {
//  Check for this atypical behavior rather than creating a nonsensical state.
    if (this != &source)
    {
      release();
      mState = source.mState;
      source.mState = nullptr;
    }
    return *this;
  }
  future (future<T> && source) noexcept
    : FutureBase(std::move(source))
  {
  }

  ~future (void) = default;

  future (future<T> const &) = delete;
  future<T> & operator= (future<T> const &) = delete;

  T const & get (void) const
  {
    wait();
    if (mState->mType.load(std::memory_order_acquire) == (kValue | kReadyFlag))
      return static_cast<state_type *>(mState)->mObject;
    else
    {
      assert(mState->mType.load(std::memory_order_relaxed) == (kException | kReadyFlag));
      std::rethrow_exception(static_cast<state_type *>(mState)->mException);
    }
  }

  shared_future<T> share (void) noexcept;

  void wait (void) const
  {
    std::unique_lock<mingw_stdthread::mutex> lock { get_mutex() };
    FutureBase::wait(lock);
    if (mState->mType.load(std::memory_order_acquire) == kDeferred)
    {
      state_type * ptr = static_cast<state_type *>(mState);
      decltype(ptr->mFunction) func = std::move(ptr->mFunction);
      ptr->mFunction.~function();
      func();
      ptr->get_condition_variable().notify_all();
    }
  }
};

template<class T>
class shared_future : future<T>
{
  typedef typename future<T>::state_type state_type;
 public:
  using future<T>::get;
  using future<T>::wait;
  using future<T>::wait_for;
  using future<T>::wait_until;
  using future<T>::valid;

  shared_future (void) noexcept : future<T>()
  {
  }

  shared_future (shared_future<T> && source) noexcept
    : future<T>(std::move(source))
  {
  }

  shared_future<T> & operator= (shared_future<T> && source) noexcept
  {
    return future<T>::operator=(std::move(source));
  }

  shared_future (shared_future<T> const & source) noexcept(__cplusplus >= 201703L)
    : future<T>(static_cast<state_type *>(source.mState))
  {
    future<T>::mState->increment_references();
  }

  shared_future<T> & operator= (shared_future<T> const & source) noexcept(__cplusplus >= 201703L)
  {
    if (future<T>::mState == source.mState)
      return *this;
    future<T>::release();
    future<T>::mState = source.mState;
    future<T>::mState->increment_references();
    return *this;
  }

  shared_future (future<T> && source) noexcept
    : future<T>(std::move(source))
  {
  }

  shared_future<T> & operator= (future<T> && source) noexcept
  {
    future<T>::operator=(std::move(source));
    return *this;
  }

  ~shared_future (void) = default;
};

template<class T>
class promise : mingw_stdthread::detail::FutureBase
{
  bool mRetrieved;
  typedef mingw_stdthread::detail::FutureState<T> state_type;
  void check_before_set (void) const
  {
    if (!valid())
      mingw_stdthread::throw_error<future_error>(future_errc::no_state);
    if (mState->mType.load(std::memory_order_relaxed) & kSetFlag)
      mingw_stdthread::throw_error<future_error>(future_errc::promise_already_satisfied);
  }

  void check_abandon (void)
  {
    if (valid() && !(mState->mType.load(std::memory_order_relaxed) & kSetFlag))
<<<<<<< HEAD
      set_exception(std::make_exception_ptr(future_error(future_errc::broken_promise)));
=======
    {
      set_exception(std::make_exception_ptr(future_error(future_errc::broken_promise)));
    }
>>>>>>> 5217ba58
  }
/// \bug Might throw more exceptions than specified by the standard...
//  Need OS support for this...
  void make_ready_at_thread_exit (void)
  {
    static constexpr DWORD kInfinite = 0xffffffffl;
//  Need to turn the pseudohandle from GetCurrentThread() into a true handle...
    HANDLE thread_handle;
    BOOL success = DuplicateHandle(GetCurrentProcess(),
                                   GetCurrentThread(),
                                   GetCurrentProcess(),
                                   &thread_handle,
                                   0, //  Access doesn't matter. Will be duplicated.
                                   FALSE, //  No need for this to be inherited.
                                   DUPLICATE_SAME_ACCESS | DUPLICATE_CLOSE_SOURCE);
    if (!success)
      mingw_stdthread::throw_error<std::runtime_error>("MinGW STD Threads library failed to make a promise ready after thread exit.");

    mState->increment_references();
    bool handle_handled = false;
#if !MINGW_STDTHREAD_NO_EXCEPTIONS
    try {
#endif
      state_type * ptr = static_cast<state_type *>(mState);
      mingw_stdthread::thread watcher_thread ([ptr, thread_handle, &handle_handled](void)
        {
          {
            std::lock_guard<mingw_stdthread::mutex> guard (ptr->get_mutex());
            handle_handled = true;
          }
          ptr->get_condition_variable().notify_all();
//  Wait for the original thread to die.
          WaitForSingleObject(thread_handle, kInfinite);
          CloseHandle(thread_handle);

          {
            std::lock_guard<mingw_stdthread::mutex> guard (ptr->get_mutex());
            ptr->mType.fetch_or(kReadyFlag, std::memory_order_relaxed);
          }
          ptr->get_condition_variable().notify_all();

          ptr->decrement_references();
        });
      {
        std::unique_lock<mingw_stdthread::mutex> guard (ptr->get_mutex());
        ptr->get_condition_variable().wait(guard, [&handle_handled](void)->bool
          {
            return handle_handled;
          });
      }
      watcher_thread.detach();
#if !MINGW_STDTHREAD_NO_EXCEPTIONS
    }
    catch (...)
    {
//    Because the original promise is still alive, this can't be the decrement
//  that destroys it.
      mState->decrement_references();
      if (!handle_handled)
        CloseHandle(thread_handle);
      mingw_stdthread::throw_error<std::runtime_error>("MinGW STD Threads library failed to make a promise ready after thread exit.");
    }
#endif
  }

  template<class U>
  future<U> make_future (void)
  {
    if (!valid())
      mingw_stdthread::throw_error<future_error>(future_errc::no_state);
    if (mRetrieved)
      mingw_stdthread::throw_error<future_error>(future_errc::future_already_retrieved);
    mState->increment_references();
    mRetrieved = true;
    return future<U>(static_cast<state_type *>(mState));
  }

  template<class U>
  friend class promise;
 public:
//    Create a promise with an empty state, with the reference counter set to
//  indicate that the state is only held by this promise (i.e. not by any
//  futures).
  promise (void)
    : FutureBase(new state_type ()), mRetrieved(false)
  {
  }

  template<typename Alloc>
  promise (std::allocator_arg_t, Alloc const & alloc)
    : FutureBase(nullptr), mRetrieved(false)
  {
    typedef mingw_stdthread::detail::FutureStateAllocated<T,Alloc> State;
    typedef typename std::allocator_traits<Alloc>::template rebind_traits<State> Traits;
    typename Traits::allocator_type rebound_alloc(alloc);
    typename Traits::pointer ptr = Traits::allocate(rebound_alloc, 1);
    typename Traits::void_pointer vptr = ptr;
    State * sptr = std::addressof(*ptr);
    Traits::construct(rebound_alloc, sptr, std::move(rebound_alloc), vptr);
    mState = static_cast<state_type *>(sptr);
  }

  promise (promise<T> && source) noexcept
    : FutureBase(std::move(source)), mRetrieved(source.mRetrieved)
  {
  }

  ~promise (void)
  {
    check_abandon();
  }

  promise<T> & operator= (promise<T> && source) noexcept
  {
    if (this == &source)
      return *this;
    check_abandon();
    release();
    mState = source.mState;
    mRetrieved = source.mRetrieved;
    source.mState = nullptr;
    return *this;
  }

  void swap (promise<T> & other) noexcept
  {
    std::swap(mState, other.mState);
    std::swap(mRetrieved, other.mRetrieved);
  }

  promise (promise<T> const &) = delete;
  promise<T> & operator= (promise<T> const &) = delete;

  future<T> get_future (void)
  {
    return make_future<T>();
  }

  void set_value (T const & value)
  {
    {
      std::lock_guard<mingw_stdthread::mutex> lock { get_mutex() };
      check_before_set();
      static_cast<state_type *>(mState)->set_value(value);
    }
    get_condition_variable().notify_all();
  }

  void set_value (T && value)
  {
    {
      std::lock_guard<mingw_stdthread::mutex> lock { get_mutex() };
      check_before_set();
      static_cast<state_type *>(mState)->set_value(std::move(value));
    }
    get_condition_variable().notify_all();
  }

  void set_value_at_thread_exit (T const & value)
  {
    {
      std::lock_guard<mingw_stdthread::mutex> lock { get_mutex() };
      check_before_set();
      static_cast<state_type *>(mState)->set_value(value, false);
    }
    make_ready_at_thread_exit();
  }

  void set_value_at_thread_exit (T && value)
  {
    {
      std::lock_guard<mingw_stdthread::mutex> lock { get_mutex() };
      check_before_set();
      static_cast<state_type *>(mState)->set_value(std::move(value), false);
    }
    make_ready_at_thread_exit();
  }

  void set_exception (std::exception_ptr eptr)
  {
    {
      std::lock_guard<mingw_stdthread::mutex> lock { get_mutex() };
      check_before_set();
      static_cast<state_type *>(mState)->set_exception(eptr);
    }
    get_condition_variable().notify_all();
  }

  void set_exception_at_thread_exit (std::exception_ptr eptr)
  {
    {
      std::lock_guard<mingw_stdthread::mutex> lock { get_mutex() };
      check_before_set();
      static_cast<state_type *>(mState)->set_exception(eptr, false);
    }
    make_ready_at_thread_exit();
  }
};

////////////////////////////////////////////////////////////////////////////////
//                           Reference Specialization                         //
////////////////////////////////////////////////////////////////////////////////

template<class T>
class future<T&> : future<void *>
{
  typedef future<void *> Base;
  template<class U>
  friend class shared_future;
  template<class U>
  friend class promise;

  future (typename Base::state_type * state)
    : Base(state)
  {
  }

  template<class _Fn, class ... _Args>
  friend future<__async_result_of<_Fn, _Args...>> async (std::launch, _Fn &&, _Args&&...);
 public:
  using Base::valid;
  using Base::wait_for;
  using Base::wait_until;
  using Base::wait;

  future (void) noexcept = default;

  inline T& get (void) const
  {
    return *static_cast<T *>(Base::get());
  }

  shared_future<T&> share (void) noexcept;
};

template<class T>
class shared_future<T&> : shared_future<void *>
{
  typedef shared_future<void *> Base;
 public:
  using Base::wait;
  using Base::wait_for;
  using Base::wait_until;
  using Base::valid;

  inline T& get (void) const
  {
    return *static_cast<T *>(Base::get());
  }

  shared_future (future<T&> && source) noexcept
    : Base(std::move(source))
  {
  }

  shared_future<T&> & operator= (future<T&> && source) noexcept
  {
    Base::operator=(std::move(source));
    return *this;
  }

  ~shared_future (void) = default;
};

template<class T>
class promise<T&> : private promise<void *>
{
  typedef promise<void *> Base;
 public:
  using Base::set_exception;
  using Base::set_exception_at_thread_exit;

  promise (void) = default;
  template<typename Alloc>
  promise (std::allocator_arg_t arg, Alloc const & alloc)
    : Base(arg, alloc)
  {
  }

  inline void set_value (T & value)
  {
    typedef typename std::remove_cv<T>::type T_non_cv;
    Base::set_value(const_cast<T_non_cv *>(std::addressof(value)));
  }

  inline void set_value_at_thread_exit (T & value)
  {
    typedef typename std::remove_cv<T>::type T_non_cv;
    Base::set_value_at_thread_exit(const_cast<T_non_cv *>(std::addressof(value)));
  }

  inline future<T&> get_future (void)
  {
    return Base::template make_future<T&>();
  }

  void swap (promise<T&> & other) noexcept
  {
    Base::swap(other);
  }
};

////////////////////////////////////////////////////////////////////////////////
//                              Void Specialization                           //
////////////////////////////////////////////////////////////////////////////////

template<>
class future<void> : future<mingw_stdthread::detail::Empty>
{
  typedef mingw_stdthread::detail::Empty Empty;
  template<class U>
  friend class shared_future;
  template<class U>
  friend class promise;

  future(future<Empty>::state_type * state)
    : future<Empty>(state)
  {
  }

  template<class _Fn, class ... _Args>
  friend future<__async_result_of<_Fn, _Args...>> async (std::launch, _Fn &&, _Args&&...);

 public:
  using future<Empty>::valid;
  using future<Empty>::wait_for;
  using future<Empty>::wait_until;
  using future<Empty>::wait;

  future (void) noexcept = default;

  void get (void) const
  {
    future<Empty>::get();
  }

  shared_future<void> share (void) noexcept;
};

template<>
class shared_future<void> : shared_future<mingw_stdthread::detail::Empty>
{
  typedef mingw_stdthread::detail::Empty Empty;
 public:
  using shared_future<Empty>::wait;
  using shared_future<Empty>::wait_for;
  using shared_future<Empty>::wait_until;
  using shared_future<Empty>::valid;

  void get (void) const
  {
    shared_future<Empty>::get();
  }

  shared_future (void) noexcept = default;

  shared_future (shared_future<void> && source) noexcept = default;

  shared_future<void> & operator= (shared_future<void> && source) noexcept = default;

  shared_future (shared_future<void> const & source) noexcept(__cplusplus >= 201703L) = default;

  shared_future<void> & operator= (shared_future<void> const & source) noexcept(__cplusplus >= 201703L) = default;

  shared_future (future<void> && source) noexcept
    : shared_future<Empty>(std::move(source))
  {
  }

  shared_future<void> & operator= (future<void> && source) noexcept
  {
    shared_future<Empty>::operator=(std::move(source));
    return *this;
  }

  ~shared_future (void) = default;
};

inline shared_future<void> future<void>::share (void) noexcept
{
  return shared_future<void>(std::move(*this));
}

template<class T>
shared_future<T> future<T>::share (void) noexcept
{
  return shared_future<T>(std::move(*this));
}

template<class T>
shared_future<T&> future<T&>::share (void) noexcept
{
  return shared_future<T&>(std::move(*this));
}

template<>
class promise<void> : private promise<mingw_stdthread::detail::Empty>
{
  typedef mingw_stdthread::detail::Empty Empty;
 public:
  using promise<Empty>::set_exception;
  using promise<Empty>::set_exception_at_thread_exit;

  promise (void) = default;
  template<typename Alloc>
  promise (std::allocator_arg_t arg, Alloc const & alloc)
    : promise<Empty>(arg, alloc)
  {
  }

  inline void set_value (void)
  {
    promise<Empty>::set_value(Empty());
  }

  inline void set_value_at_thread_exit (void)
  {
    promise<Empty>::set_value_at_thread_exit(Empty());
  }

  inline future<void> get_future (void)
  {
    return promise<Empty>::template make_future<void>();
  }

  void swap (promise<void> & other) noexcept
  {
    promise<Empty>::swap(other);
  }
};



template<class T>
void swap(promise<T> & lhs, promise<T> & rhs) noexcept
{
  lhs.swap(rhs);
}

template<class T, class Alloc>
struct uses_allocator<promise<T>, Alloc> : std::true_type
{
};

} //  Namespace "std"
namespace mingw_stdthread
{
namespace detail
{
template<class Ret>
struct StorageHelper
{
  template<class Func, class ... Args>
  static void store_deferred (FutureState<Ret> * state_ptr, Func && func, Args&&... args)
  {
#if MINGW_STDTHREAD_NO_EXCEPTIONS
    state_ptr->set_value(invoke(std::forward<Func>(func), std::forward<Args>(args)...));
#else
    try {
      state_ptr->set_value(invoke(std::forward<Func>(func), std::forward<Args>(args)...));
    } catch (...) {
      state_ptr->set_exception(std::current_exception());
    }
#endif
  }
  template<class Func, class ... Args>
  static void store (FutureState<Ret> * state_ptr, Func && func, Args&&... args)
  {
    {
      std::lock_guard<mingw_stdthread::mutex> lock { state_ptr->get_mutex() };
      store_deferred(state_ptr, std::forward<Func>(func), std::forward<Args>(args)...);
    }
    state_ptr->get_condition_variable().notify_all();
  }
};

template<class Ref>
struct StorageHelper<Ref&>
{
  template<class Func, class ... Args>
  static void store_deferred (FutureState<void*> * state_ptr, Func && func, Args&&... args)
  {
    using Ref_non_cv = typename std::remove_cv<Ref>::type;
#if MINGW_STDTHREAD_NO_EXCEPTIONS
    Ref & rf = invoke(std::forward<Func>(func), std::forward<Args>(args)...);
    state_ptr->set_value(const_cast<Ref_non_cv *>(std::addressof(rf)));
#else
    try {
      Ref & rf = invoke(std::forward<Func>(func), std::forward<Args>(args)...);
      state_ptr->set_value(const_cast<Ref_non_cv *>(std::addressof(rf)));
    } catch (...) {
      state_ptr->set_exception(std::current_exception());
    }
#endif
  }
  template<class Func, class ... Args>
  static void store (FutureState<void*> * state_ptr, Func && func, Args&&... args)
  {
    {
      std::lock_guard<mingw_stdthread::mutex> lock { state_ptr->get_mutex() };
      store_deferred(state_ptr, std::forward<Func>(func), std::forward<Args>(args)...);
    }
    state_ptr->get_condition_variable().notify_all();
  }
};

template<>
struct StorageHelper<void>
{
  template<class Func, class ... Args>
  static void store_deferred (FutureState<Empty> * state_ptr, Func && func, Args&&... args)
  {
#if MINGW_STDTHREAD_NO_EXCEPTIONS
    invoke(std::forward<Func>(func), std::forward<Args>(args)...);
    state_ptr->set_value(Empty{});
#else
    try {
      invoke(std::forward<Func>(func), std::forward<Args>(args)...);
      state_ptr->set_value(Empty{});
    } catch (...) {
      state_ptr->set_exception(std::current_exception());
    }
#endif
  }
  template<class Func, class ... Args>
  static void store (FutureState<Empty> * state_ptr, Func && func, Args&&... args)
  {
    {
      std::lock_guard<mingw_stdthread::mutex> lock { state_ptr->get_mutex() };
      store_deferred(state_ptr, std::forward<Func>(func), std::forward<Args>(args)...);
    }
    state_ptr->get_condition_variable().notify_all();
  }
};
} //  Namespace "detail"
} //  Namespace "mingw_stdthread"
namespace std
{


//    Unfortunately, MinGW's <future> locks us into a particular (non-standard)
//  signature for async.
template< class Function, class... Args>
/*#if (__cplusplus < 201703L)
std::future<std::result_of<std::decay<Function>::type(std::decay<Args>::type...)>::type>
#else
#if (__cplusplus > 201703L)
[[nodiscard]]
#endif
std::future<std::invoke_result_t<std::decay_t<Function>, std::decay_t<Args>...>>
#endif*/
#if (__cplusplus > 201703L)
[[nodiscard]]
#endif
std::future<__async_result_of<Function, Args...> >
  async(Function&& f, Args&&... args)
{
  return async(launch::async | launch::deferred, std::forward<Function>(f), std::forward<Args>(args)...);
}
template< class Function, class... Args >
/*#if (__cplusplus < 201703L)
std::future<std::result_of<std::decay<Function>::type(std::decay<Args>::type...)>::type>
#else
#if (__cplusplus > 201703L)
[[nodiscard]]
#endif
std::future<std::invoke_result_t<std::decay_t<Function>, std::decay_t<Args>...> >
#endif*/
#if (__cplusplus > 201703L)
[[nodiscard]]
#endif
std::future<__async_result_of<Function, Args...> >
  async(std::launch policy, Function&& f, Args&&... args)
{
  typedef __async_result_of<Function, Args...> result_type;
/*#if (__cplusplus < 201703L)
  typedef std::result_of<std::decay<Function>::type(std::decay<Args>::type...)>::type result_type;
#else
  typedef std::invoke_result_t<std::decay_t<Function>, std::decay_t<Args>...> result_type;
#endif*/
  typedef future<result_type> future_type;
  typedef typename future_type::state_type state_type;

  //auto setter = []

  state_type * state_ptr = nullptr;
  /*if ((policy & std::launch::async) == std::launch::async)
    state_ptr = new state_type ();
  else
    state_ptr = new state_type (std::function<result_type(void)>(std::bind(std::forward<Function>(f), std::forward<Args>(args)...)));*/


  if ((policy & std::launch::async) == std::launch::async)
  {
    auto deleter = [](state_type * ptr) { ptr->decrement_references(); };
    state_ptr = new state_type ();
    state_ptr->increment_references();
    std::unique_ptr<state_type, decltype(deleter)> ooptr { state_ptr, deleter };
    mingw_stdthread::thread t ([](decltype(ooptr) ptr, typename std::decay<Function>::type f2, typename std::decay<Args>::type... args2)
      {
        typedef mingw_stdthread::detail::StorageHelper<result_type> s_helper;
        s_helper::store(ptr.get(), f2, args2...);
      }, std::move(ooptr), std::forward<Function>(f), std::forward<Args>(args)...);
    t.detach();
  } else {
    typedef std::function<result_type(void)> func_type;
    struct Packed
    {
      func_type func;
      state_type * ptr;
    };
    std::shared_ptr<Packed>  bound { new Packed { std::bind(std::forward<Function>(f), std::forward<Args>(args)...), nullptr } };
    state_ptr = new state_type (std::function<void(void)>([bound](void)
      {
        typedef mingw_stdthread::detail::StorageHelper<result_type> s_helper;
        s_helper::store_deferred(bound->ptr, std::move(bound->func));
      }));
    bound->ptr = state_ptr;
  }
  assert(state_ptr != nullptr);
  return future<result_type> { state_ptr };
}

#if (defined(__MINGW32__ ) && !defined(_GLIBCXX_HAS_GTHREADS))
} //  Namespace std
namespace mingw_stdthread
{
using std::future;
using std::shared_future;
using std::promise;
using std::async;
#else
} //  Namespace mingw_stdthread
namespace std
{
template<class T>
void swap(mingw_stdthread::promise<T> & lhs, mingw_stdthread::promise<T> & rhs) noexcept
{
  lhs.swap(rhs);
}

template<class T, class Alloc>
struct uses_allocator<mingw_stdthread::promise<T>, Alloc> : std::true_type
{
};
#endif
} //  Namespace

#endif // MINGW_FUTURE_H_<|MERGE_RESOLUTION|>--- conflicted
+++ resolved
@@ -477,13 +477,9 @@
   void check_abandon (void)
   {
     if (valid() && !(mState->mType.load(std::memory_order_relaxed) & kSetFlag))
-<<<<<<< HEAD
+    {
       set_exception(std::make_exception_ptr(future_error(future_errc::broken_promise)));
-=======
-    {
-      set_exception(std::make_exception_ptr(future_error(future_errc::broken_promise)));
-    }
->>>>>>> 5217ba58
+    }
   }
 /// \bug Might throw more exceptions than specified by the standard...
 //  Need OS support for this...
